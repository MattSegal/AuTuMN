# -*- coding: utf-8 -*-


"""

Base Population Model to handle different type of models.

Implicit time unit: years

"""

import os
from scipy.integrate import odeint
from scipy import exp, log
import numpy

from settings import default
from settings import philippines 


def add_unique_tuple_to_list(a_list, a_tuple):
    """
    Adds or modifies a list of tuples, compares only the items
    before the last in the tuples, the last value in the tuple
    is assumed to be a value.
    """
    for i, test_tuple in enumerate(a_list):
        if test_tuple[:-1] == a_tuple[:-1]:
            a_list[i] = a_tuple
            break
    else:
        a_list.append(a_tuple)


def label_intersects_tags(label, tags):
    for tag in tags:
        if tag in label:
            return True
    return False


class BaseModel():

    def __init__(self):
        self.labels = []
        self.init_compartments = {}
        self.params = {}
        self.times = None

        self.vars = {}

        self.soln_array = None
        self.var_labels = None
        self.var_array = None
        self.flow_array = None

        self.flows = {}
        self.fixed_transfer_rate_flows = []
        self.infection_death_rate_flows = []
        self.var_transfer_rate_flows = []
        self.var_flows = []

    def make_times(self, start, end, delta):
        "Return steps with n or delta"
        self.times = []
        step = start
        while step <= end:
            self.times.append(step)
            step += delta

    def make_times_with_n_step(self, start, end, n):
        "Return steps with n or delta"
        self.times = []
        step = start
        delta = (end - start) / float(n)
        while step <= end:
            self.times.append(step)
            step += delta

    def set_compartment(self, label, init_val=0.0):
        if label not in self.labels:
            self.labels.append(label)
        self.init_compartments[label] = init_val
        assert init_val >= 0, 'Start with negative compartment not permitted'

    def set_param(self, label, val):
        self.params[label] = val

    def convert_list_to_compartments(self, vec):
        return {l: vec[i] for i, l in enumerate(self.labels)}

    def convert_compartments_to_list(self, compartments):
        return [compartments[l] for l in self.labels]

    def get_init_list(self):
        return self.convert_compartments_to_list(self.init_compartments)

    def set_population_death_rate(self, death_label):
        self.death_rate = self.params[death_label]

    def set_infection_death_rate_flow(self, label, param_label):
        add_unique_tuple_to_list(
            self.infection_death_rate_flows,
            (label, self.params[param_label]))

    def set_fixed_transfer_rate_flow(self, from_label, to_label, param_label):
        add_unique_tuple_to_list(
            self.fixed_transfer_rate_flows,
            (from_label, to_label, self.params[param_label]))

    def set_var_transfer_rate_flow(self, from_label, to_label, vars_label):
        add_unique_tuple_to_list(
            self.var_transfer_rate_flows,
            (from_label, to_label, vars_label))

    def set_var_entry_rate_flow(self, label, vars_label):
        add_unique_tuple_to_list(
            self.var_flows,
            (label, vars_label))

    def calculate_vars(self):
        """
        Calculate self.vars that only depend on compartment values
        """
        pass

    def calculate_flows(self):
        """
        Calculate flows, which should only depend on compartment values
        and self.vars calculated in calculate_vars.
        """
        for label in self.labels:
            self.flows[label] = 0.0

        # birth flows 
        for label, vars_label in self.var_flows:
            self.flows[label] += self.vars[vars_label]

        # dynamic transmission flows
        for from_label, to_label, vars_label in self.var_transfer_rate_flows:
            val = self.compartments[from_label] * self.vars[vars_label]
            self.flows[from_label] -= val
            self.flows[to_label] += val

        # fixed-rate flows
        for from_label, to_label, rate in self.fixed_transfer_rate_flows:
            val = self.compartments[from_label] * rate
            self.flows[from_label] -= val
            self.flows[to_label] += val

        # normal death flows
        self.vars["rate_death"] = 0.0
        for label in self.labels:
            val = self.compartments[label] * self.death_rate
            self.flows[label] -= val
            self.vars['rate_death'] += val

        # extra death flows
        self.vars["rate_infection_death"] = 0.0
        for label, rate in self.infection_death_rate_flows:
            val = self.compartments[label] * rate
            self.flows[label] -= val
            self.vars["rate_infection_death"] += val

    def make_derivate_fn(self):

        def derivative_fn(y, t):
            self.time = t
            self.compartments = self.convert_list_to_compartments(y)
            self.vars.clear()
            self.calculate_vars()
            self.calculate_flows()
            flow_vector = self.convert_compartments_to_list(self.flows)
            self.checks()
            return flow_vector

        return derivative_fn

    def init_run(self):
        self.set_flows()
        self.var_labels = None
        self.soln_array = None
        self.var_array = None
        self.flow_array = None

    def integrate_scipy(self):
        self.init_run()
        assert not self.times is None, "Haven't set times yet"
        init_y = self.get_init_list()
        derivative = self.make_derivate_fn()
        self.soln_array = odeint(derivative, init_y, self.times)

        self.calculate_diagnostics()
        
    def integrate_explicit(self, min_dt=0.05):
        self.init_run()
        assert not self.times is None, "Haven't set times yet"
        y = self.get_init_list()
        n_component = len(y)
        n_time = len(self.times)
        self.soln_array = numpy.zeros((n_time, n_component))

        derivative = self.make_derivate_fn()
        time = self.times[0]
        self.soln_array[0,:] = y
        for i_time, new_time in enumerate(self.times):
            while time < new_time:
                f = derivative(y, time)
                old_time = time
                time = time + min_dt
                dt = min_dt
                if time > new_time:
                    dt = new_time - old_time
                    time = new_time
                for i in range(n_component):
                    y[i] = y[i] + dt * f[i]
            if i_time < n_time - 1:
                self.soln_array[i_time+1,:] = y

        self.calculate_diagnostics()

<<<<<<< HEAD
    def calculate_diagnostic_vars(self):
        """
        Calculate diagnostic vars that can depend on self.flows as
        well as self.vars calculated in calculate_vars
        """
        pass

=======
        
>>>>>>> e2431c3d
    def calculate_diagnostics(self):
        self.population_soln = {}
        for label in self.labels:
            if label in self.population_soln:
                continue
            self.population_soln[label] = self.get_compartment_soln(label)

        n_time = len(self.times)
        for i in range(n_time):

            self.time = self.times[i]

            for label in self.labels:
                self.compartments[label] = self.population_soln[label][i]

            self.calculate_vars()
            self.calculate_flows()
            self.calculate_diagnostic_vars()

            # only set after self.calculate_diagnostic_vars is
            # run so that we have all var_labels, including
            # the ones in calculate_diagnostic_vars
            if self.var_labels is None:
                self.var_labels = self.vars.keys()
                self.var_array = numpy.zeros((n_time, len(self.var_labels)))
                self.flow_array = numpy.zeros((n_time, len(self.labels)))

            for i_label, label in enumerate(self.var_labels):
                self.var_array[i, i_label] = self.vars[label]
            for i_label, label in enumerate(self.labels):
                self.flow_array[i, i_label] = self.flows[label]

        self.total_population_soln = []
        n_time = len(self.times)
        for i in range(n_time):
            t = 0.0
            for label in self.labels:
                t += self.population_soln[label][i]
            self.total_population_soln.append(t)

        self.fraction_soln = {}
        for label in self.labels:
            self.fraction_soln[label] = [
                v / t
                for v, t in
                zip(
                    self.population_soln[label],
                    self.total_population_soln
                )
            ]

    def get_compartment_soln(self, label):
        assert self.soln_array is not None, "calculate_diagnostics has not been run"
        i_label = self.labels.index(label)
        return self.soln_array[:, i_label]

    def get_var_soln(self, label):
        assert self.var_array is not None, "calculate_diagnostics has not been run"
        i_label = self.var_labels.index(label)
        return self.var_array[:, i_label]

    def get_flow_soln(self, label):
        assert self.flow_array is not None, "calculate_diagnostics has not been run"
        i_label = self.labels.index(label)
        return self.flow_array[:, i_label]

    def load_state(self, i_time):
        self.time = self.times[i_time]
        for i_label, label in enumerate(self.labels):
            self.compartments[label] = \
                self.soln_array[i_time, i_label]
        self.calculate_vars()
    
    def checks(self, error_margin=0.1):
        """
        Assertion run during the simulation, should be overriden
        for each model.

        Args:
            error_margin: acceptable difference between target invariants

        Returns:

        """
        # Check all compartments are positive
        for label in self.labels:  
            assert self.compartments[label] >= 0.0
        # Check population is conserved across compartments
        population_change = \
              self.vars['rate_birth'] \
            - self.vars['rate_death'] \
            - self.vars['rate_infection_death']
        assert abs(sum(self.flows.values()) - population_change ) < error_margin

    def make_graph(self, png):
        from graphviz import Digraph

        styles = {
            'graph': {
                'label': 'Dynamic Transmission Model',
                'fontsize': '16',
            },
            'nodes': {
                'fontname': 'Helvetica',
                'shape': 'box',
                'style': 'filled',
                'fillcolor': '#CCDDFF',
            },
            'edges': {
                'style': 'dotted',
                'arrowhead': 'open',
                'fontname': 'Courier',
                'fontsize': '10',
            }
        }

        def apply_styles(graph, styles):
            graph.graph_attr.update(
                ('graph' in styles and styles['graph']) or {}
            )
            graph.node_attr.update(
                ('nodes' in styles and styles['nodes']) or {}
            )
            graph.edge_attr.update(
                ('edges' in styles and styles['edges']) or {}
            )
            return graph

        self.graph = Digraph(format='png')
        for label in self.labels:
            self.graph.node(label)
        self.graph.node("tb_death")
        for from_label, to_label, var_label in self.var_transfer_rate_flows:
            self.graph.edge(from_label, to_label, label=var_label)
        for from_label, to_label, rate in self.fixed_transfer_rate_flows:
            self.graph.edge(from_label, to_label, label=str(rate))
        for label, rate in self.infection_death_rate_flows:
            self.graph.edge(label, "tb_death", label=str(rate))
        base, ext = os.path.splitext(png)
        if ext.lower() != '.png':
            base = png

        self.graph = apply_styles(self.graph, styles)

        self.graph.render(base)

    def check_converged_compartment_fraction(
            self, label, equil_time, test_fraction_diff):
        is_converged = True
        labels = self.labels
        self.calculate_diagnostics()
        times = self.times
        fraction = self.fraction_soln[label]
        i = -2
        max_fraction_diff = 0
        time_diff = 0
        while time_diff < equil_time:
            i -= 1
            if -i >= len(times):
                is_converged = False
                break
            time_diff = abs(times[-1] - times[i])
            frac_diff = (fraction[-1] - fraction[i])
            if abs(frac_diff) > max_fraction_diff:
                max_fraction_diff = frac_diff
            if abs(frac_diff) > test_fraction_diff:
                return False
        return True


class NoOrganStatusSingleStrainSimplifiedModel(BaseModel):

    """
    Initial Autumn model designed by James
    """

    def __init__(self):

        BaseModel.__init__(self)

        self.set_compartment("susceptible", 1e6)
        self.set_compartment("latent_early", 0.)
        self.set_compartment("latent_late", 0.)
        self.set_compartment("active", 1.)
        self.set_compartment("treatment_infect", 0.)
        self.set_compartment("treatment_noninfect", 0.)

        self.set_param("rate_birth", 20. / 1e3)
        self.set_param("rate_death", 1. / 65)

        self.set_param("n_tb_contact", 40.)
        self.set_param("rate_tb_earlyprog", .1 / .5)
        self.set_param("rate_tb_lateprog", .1 / 100.)
        self.set_param("rate_tb_stabilise", .9 / .5)
        self.set_param("rate_tb_recover", .6 / 3.)
        self.set_param("rate_tb_death", .4 / 3.)

        time_treatment = .5
        self.set_param("rate_program_detect", 1.)
        self.set_param("time_treatment", time_treatment)
        self.set_param("rate_program_completion_infect", .9 / time_treatment)
        self.set_param("rate_program_default_infect", .05 / time_treatment)
        self.set_param("rate_program_death_infect", .05 / time_treatment)
        self.set_param("rate_program_completion_noninfect", .9 / time_treatment)
        self.set_param("rate_program_default_noninfect", .05 / time_treatment)
        self.set_param("rate_program_death_noninfect", .05 / time_treatment)

    def calculate_vars(self):
        self.vars["population"] = sum(self.compartments.values())
        self.vars["rate_birth"] = \
            self.params["rate_birth"] * self.vars["population"]
        self.vars["rate_force"] = \
                self.params["n_tb_contact"] \
              * self.compartments["active"] \
              / self.vars["population"]

    def set_flows(self):
        self.set_var_entry_rate_flow("susceptible", "rate_birth")

        self.set_var_transfer_rate_flow(
            "susceptible", "latent_early", "rate_force")

        self.set_fixed_transfer_rate_flow(
            "latent_early", "active", "rate_tb_earlyprog")
        self.set_fixed_transfer_rate_flow(
            "latent_early", "latent_late", "rate_tb_stabilise")

        self.set_fixed_transfer_rate_flow(
            "latent_late", "active", "rate_tb_lateprog")

        self.set_fixed_transfer_rate_flow(
            "active", "latent_late", "rate_tb_recover")
        self.set_fixed_transfer_rate_flow(
            "active", "treatment_infect", "rate_program_detect")

        self.set_fixed_transfer_rate_flow(
            "treatment_infect", "treatment_noninfect", "rate_program_completion_infect")
        self.set_fixed_transfer_rate_flow(
            "treatment_infect", "active", "rate_program_default_infect")

        self.set_fixed_transfer_rate_flow(
            "treatment_noninfect", "susceptible", "rate_program_completion_noninfect")
        self.set_fixed_transfer_rate_flow(
            "treatment_noninfect", "active", "rate_program_default_noninfect")

        self.set_population_death_rate("rate_death")
        self.set_infection_death_rate_flow(
            "active", "rate_tb_death")
        self.set_infection_death_rate_flow(
            "treatment_infect", "rate_program_death_infect")
        self.set_infection_death_rate_flow(
            "treatment_noninfect", "rate_program_death_noninfect")


class SingleStrainSimplifiedModel(BaseModel):

    """
    Includes pulmonary strains
    """

    def __init__(self):

        BaseModel.__init__(self)

        self.set_compartment("susceptible_fully", 1e6)
        self.set_compartment("susceptible_vac", 0.)
        self.set_compartment("susceptible_treated", 0.)
        self.set_compartment("latent_early", 0.)
        self.set_compartment("latent_late", 0.)

        self.pulmonary_status = [
            "_smearpos",
            "_smearneg",
            "_extrapul"]

        self.set_param("proportion_cases_smearpos", 0.6)
        self.set_param("proportion_cases_smearneg", 0.2)
        self.set_param("proportion_cases_extrapul", 0.2)

        self.set_param("tb_multiplier_force_smearpos", 1.)
        self.set_param("tb_multiplier_force_smearneg", .25)
        self.set_param("tb_multiplier_force_extrapul", 0.0)

        self.set_param("tb_rate_earlyprogress", 0.2)

        for status in self.pulmonary_status:
            self.set_compartment("active" + status, 1.)
            self.set_compartment("detect" + status, 0.)
            self.set_compartment("missed" + status, 0.)
            self.set_compartment("treatment_infect" + status, 0.)
            self.set_compartment("treatment_noninfect" + status, 0.)
            self.set_param(
                "tb_rate_earlyprogress" + status,
                self.params["tb_rate_earlyprogress"]
                  * self.params["proportion_cases" + status])
            self.set_param(
                "tb_rate_lateprogress" + status,
                .0005 * self.params["proportion_cases" + status])

        self.set_param("rate_birth", 40. / 1e3)
        self.set_param("rate_death", 1. / 65)

        self.set_param("tb_n_contact", 15.)

        self.set_param("tb_rate_lateprogress", .0005)
        self.set_param("tb_rate_stabilise", .8)
        self.set_param("tb_rate_recover", .5 * .3)
        self.set_param("tb_rate_death", .5 * .3)

        self.set_param("program_prop_vac", .9)
        self.set_param("program_prop_unvac", .1)

        self.set_param("program_rate_detect", 0.8)
        self.set_param("program_rate_missed", 0.2)

        self.set_param("program_rate_start_treatment", 26.)
        self.set_param("program_rate_giveup_waiting", 4.)

        self.set_param("program_rate_completion_infect", 26 * 0.9)
        self.set_param("program_rate_default_infect", 26 * 0.05)
        self.set_param("program_rate_death_infect", 26 * 0.05)

        self.set_param("program_rate_completion_noninfect", 2 * 0.7)
        self.set_param("program_rate_default_noninfect", 2 * 0.1)
        self.set_param("program_rate_death_noninfect", 2 * 0.1)

    def calculate_vars(self):
        self.vars["population"] = sum(self.compartments.values())

        self.vars["rate_birth"] = \
            self.params["rate_birth"] * self.vars["population"]
        self.vars["births_unvac"] = \
            self.params['program_prop_unvac'] * self.vars["rate_birth"]
        self.vars["births_vac"] = \
            self.params['program_prop_vac'] * self.vars["rate_birth"]

        self.vars["infected_populaton"] = 0.0
        for status in self.pulmonary_status:
            for label in self.labels:
                if status in label and "_noninfect" not in label:
                    self.vars["infected_populaton"] += \
                        self.params["tb_multiplier_force" + status] \
                           * self.compartments[label]

        self.vars["rate_force"] = \
              self.params["tb_n_contact"] \
            * self.vars["infected_populaton"] \
            / self.vars["population"]

        self.vars["rate_force_weak"] = 0.5 * self.vars["rate_force"]

    def set_flows(self):
        self.set_var_entry_rate_flow(
            "susceptible_fully", "births_unvac")
        self.set_var_entry_rate_flow(
            "susceptible_vac", "births_vac")

        self.set_var_transfer_rate_flow(
            "susceptible_fully", "latent_early", "rate_force")
        self.set_var_transfer_rate_flow(
            "susceptible_vac", "latent_early", "rate_force_weak")
        self.set_var_transfer_rate_flow(
            "susceptible_treated", "latent_early", "rate_force_weak")
        self.set_var_transfer_rate_flow(
            "latent_late", "latent_early", "rate_force_weak")

        self.set_fixed_transfer_rate_flow(
            "latent_early", "latent_late", "tb_rate_stabilise")

        for status in self.pulmonary_status:
            self.set_fixed_transfer_rate_flow(
                "latent_early",
                "active" + status,
                "tb_rate_earlyprogress" + status)
            self.set_fixed_transfer_rate_flow(
                "latent_late",
                "active" + status,
                "tb_rate_lateprogress" + status)
            self.set_fixed_transfer_rate_flow(
                "active" + status,
                "latent_late",
                "tb_rate_recover")
            self.set_fixed_transfer_rate_flow(
                "active" + status,
                "detect" + status,
                "program_rate_detect")
            self.set_fixed_transfer_rate_flow(
                "active" + status,
                "missed" + status,
                "program_rate_missed")
            self.set_fixed_transfer_rate_flow(
                "detect" + status,
                "treatment_infect" + status,
                "program_rate_start_treatment")
            self.set_fixed_transfer_rate_flow(
                "missed" + status,
                "active" + status,
                "program_rate_giveup_waiting")
            self.set_fixed_transfer_rate_flow(
                "treatment_infect" + status,
                "treatment_noninfect" + status,
                "program_rate_completion_infect")
            self.set_fixed_transfer_rate_flow(
                "treatment_infect" + status,
                "active" + status,
                "program_rate_default_infect")
            self.set_fixed_transfer_rate_flow(
                "treatment_noninfect" + status,
                "active" + status,
                "program_rate_default_noninfect")
            self.set_fixed_transfer_rate_flow(
                "treatment_noninfect" + status,
                "susceptible_treated",
                "program_rate_completion_noninfect")

        # death flows
        self.set_population_death_rate("rate_death")

        for status in self.pulmonary_status:
            self.set_infection_death_rate_flow(
                "active" + status,
                "tb_rate_death")
            self.set_infection_death_rate_flow(
                "detect" + status,
                "tb_rate_death")
            self.set_infection_death_rate_flow(
                "treatment_infect" + status,
                "program_rate_death_infect")
            self.set_infection_death_rate_flow(
                "treatment_noninfect" + status,
                "program_rate_death_noninfect")


class SingleStrainFullModel(BaseModel):
    """
    This model based on James' thesis
    """

    def __init__(self, input_parameters=None, input_compartments=None):

        BaseModel.__init__(self)

        if input_parameters is None:

            def get(param_set_name, param_name, prob=0.5):
                param_set = globals()[param_set_name]
                param = getattr(param_set, param_name)
                ppf = getattr(param, "ppf")
                return ppf(prob)

            input_parameters = {
                "demo_rate_birth": 20. / 1e3,
                "demo_rate_death": 1. / 65,
                "epi_proportion_cases_smearpos": 0.6,
                "epi_proportion_cases_smearneg": 0.2,
                "epi_proportion_cases_extrapul": 0.2,
                "tb_multiplier_force_smearpos": 1.,
                "tb_multiplier_force_smearneg":
                    get("default", "multiplier_force_smearneg"),
                "tb_multiplier_force_extrapul": 0.,
                "tb_n_contact":
                    get("default", "tb_n_contact"),
                "tb_proportion_early_progression":
                    get("default", "proportion_early_progression"),
                "tb_timeperiod_early_latent":
                    get("default", "timeperiod_early_latent"),
                "tb_rate_late_progression":
                    get("default", "rate_late_progression"),
                "tb_proportion_casefatality_untreated_smearpos":
                    get("default", "proportion_casefatality_active_untreated_smearpos"),
                "tb_proportion_casefatality_untreated_smearneg":
                    get("default", "proportion_casefatality_active_untreated_smearneg"),
                "tb_timeperiod_activeuntreated":
                    get("default", "timeperiod_activeuntreated"),
                "tb_multiplier_bcg_protection":
                    get("default", "multiplier_bcg_protection"),
                "program_prop_vac":
                    get("philippines", "bcg_coverage"),
                "program_prop_unvac":
                    1. - get("philippines", "bcg_coverage"),
                "program_proportion_detect":
                    get("philippines", "bcg_coverage"),
                "program_algorithm_sensitivity":
                    get("philippines", "algorithm_sensitivity"),
                "program_rate_start_treatment":
                    1. / get("philippines", "program_timeperiod_delayto_treatment"),
                "tb_timeperiod_treatment":
                    get("default", "timeperiod_treatment_ds"),
                "tb_timeperiod_infect_ontreatment":
                    get("default", "timeperiod_infect_ontreatment"),
                "program_proportion_default":
                    get("philippines", "proportion_default"),
                "program_proportion_death":
                    get("philippines", "proportion_death"),
                "program_rate_restart_presenting":
                    1. / get("philippines", "timeperiod_norepresentation")
            }

        if input_compartments is None:
            input_compartments = {
                "susceptible_fully": 1e6,
                "active": 3.
            }

        self.set_input(input_parameters, input_compartments)

    def set_input(self, input_parameters, input_compartments):

        compartment_list = [
            "susceptible_fully", 
            "susceptible_vac", 
            "susceptible_treated",
            "latent_early", 
            "latent_late", 
            "active", 
            "detect", 
            "missed", 
            "treatment_infect", 
            "treatment_noninfect"
        ]

        self.pulmonary_status = [
            "_smearpos",
            "_smearneg",
            "_extrapul"]

        for compartment in compartment_list:
            if compartment in input_compartments:
                if "susceptible" in compartment or "latent" in compartment:
                    self.set_compartment(compartment, input_compartments[compartment])
                else:
                    for status in self.pulmonary_status:
                        self.set_compartment(
                            compartment + status,
                            input_compartments[compartment] / 3.)
            else:
                if "susceptible" in compartment or "latent" in compartment:
                    self.set_compartment(compartment, 0.)
                else:
                    for status in self.pulmonary_status:
                        self.set_compartment(compartment + status, 0.)

        for parameter in input_parameters:
            self.set_param(parameter, input_parameters[parameter])

        self.set_param(
            "tb_rate_stabilise",
            (1 - self.params["tb_proportion_early_progression"]) 
              / self.params["tb_timeperiod_early_latent"])

        if "tb_proportion_casefatality_untreated_extrapul" not in input_parameters:
            self.set_param("tb_proportion_casefatality_untreated_extrapul",
                            input_parameters["tb_proportion_casefatality_untreated_smearneg"])

        self.set_param(
            "program_rate_detect",
            1. / self.params["tb_timeperiod_activeuntreated"] 
               / (1. - self.params["program_proportion_detect"]))
        # Formula derived from CDR = (detection rate) / (detection rate and spontaneous resolution rates)

        self.set_param(
            "program_rate_missed",
            self.params["program_rate_detect"] *
            (1. - self.params["program_algorithm_sensitivity"]) 
              / self.params["program_algorithm_sensitivity"])
        # Formula derived from (algorithm sensitivity) = (detection rate) / (detection rate and miss rate)

        # Code to determines the treatment flow rates from the input parameters
        self.outcomes = ["_success", "_death", "_default"]
        self.nonsuccess_outcomes = self.outcomes[1:3]
        self.treatment_stages = ["_infect", "_noninfect"]
        self.set_param(
            "tb_timeperiod_noninfect_ontreatment",  # Find the non-infectious period
            self.params["tb_timeperiod_treatment"] -
            self.params["tb_timeperiod_infect_ontreatment"])
        for outcome in self.nonsuccess_outcomes:  # Find the proportion of deaths/defaults during infectious stage
            self.set_param(
                "program_proportion" + outcome + "_infect",
                1. - exp(
                        log(1. - self.params["program_proportion" + outcome]) 
                          * self.params["tb_timeperiod_infect_ontreatment"] 
                          / self.params["tb_timeperiod_treatment"]
                     )
            )
        for outcome in self.nonsuccess_outcomes:  # Find the proportion of deaths/defaults during non-infectious stage
            self.set_param(
                "program_proportion" + outcome + "_noninfect",
                self.params["program_proportion" + outcome] 
                  - self.params["program_proportion" + outcome + "_infect"])
        for treatment_stage in self.treatment_stages:  # Find the success proportions
            self.set_param(
                "program_proportion_success" + treatment_stage,
                1. - self.params["program_proportion_default" + treatment_stage] 
                   - self.params["program_proportion_death" + treatment_stage])
            for outcome in self.outcomes:  # Find the corresponding rates from the proportions
                self.set_param(
                    "program_rate" + outcome + treatment_stage,
                    1. / self.params["tb_timeperiod" + treatment_stage + "_ontreatment"] 
                       * self.params["program_proportion" + outcome + treatment_stage])

        for status in self.pulmonary_status:
            self.set_param(
                "tb_rate_earlyprogress" + status,
                self.params["tb_proportion_early_progression"]
                  / self.params["tb_timeperiod_early_latent"]
                  * self.params["epi_proportion_cases" + status])
            self.set_param(
                "tb_rate_lateprogress" + status,
                self.params["tb_rate_late_progression"]
                * self.params["epi_proportion_cases" + status])
            self.set_param(
                "tb_rate_recover" + status,
                (1 - self.params["tb_proportion_casefatality_untreated" + status])
                  / self.params["tb_timeperiod_activeuntreated"])
            self.set_param(
                "tb_demo_rate_death" + status,
                self.params["tb_proportion_casefatality_untreated" + status]
                  / self.params["tb_timeperiod_activeuntreated"])

        self.infectious_tags = ["active", "missed", "detect", "treatment_infect"]

    def calculate_vars(self):
        self.vars["population"] = sum(self.compartments.values())

        self.vars["rate_birth"] = \
            self.params["demo_rate_birth"] * self.vars["population"]
        self.vars["births_unvac"] = \
            self.params["program_prop_unvac"] * self.vars["rate_birth"]
        self.vars["births_vac"] = \
            self.params["program_prop_vac"] * self.vars["rate_birth"]

        self.vars["infectious_population"] = 0.0
        for status in self.pulmonary_status:
            for label in self.labels:
                if status not in label:
                    continue
                if not label_intersects_tags(label, self.infectious_tags):
                    continue
                self.vars["infectious_population"] += \
                    self.params["tb_multiplier_force" + status] \
                       * self.compartments[label]

        self.vars["rate_force"] = \
            self.params["tb_n_contact"] \
              * self.vars["infectious_population"] \
              / self.vars["population"]

        self.vars["rate_force_weak"] = \
            self.params["tb_multiplier_bcg_protection"] \
              * self.vars["rate_force"]

    def set_flows(self):
        self.set_var_entry_rate_flow(
            "susceptible_fully", "births_unvac")
        self.set_var_entry_rate_flow(
            "susceptible_vac", "births_vac")

        self.set_var_transfer_rate_flow(
            "susceptible_fully", "latent_early", "rate_force")
        self.set_var_transfer_rate_flow(
            "susceptible_vac", "latent_early", "rate_force_weak")
        self.set_var_transfer_rate_flow(
            "susceptible_treated", "latent_early", "rate_force_weak")
        self.set_var_transfer_rate_flow(
            "latent_late", "latent_early", "rate_force_weak")

        self.set_fixed_transfer_rate_flow(
            "latent_early", "latent_late", "tb_rate_stabilise")

        for status in self.pulmonary_status:
            self.set_fixed_transfer_rate_flow(
                "latent_early",
                "active" + status,
                "tb_rate_earlyprogress" + status)
            self.set_fixed_transfer_rate_flow(
                "latent_late",
                "active" + status,
                "tb_rate_lateprogress" + status)
            self.set_fixed_transfer_rate_flow(
                "active" + status,
                "latent_late",
                "tb_rate_recover" + status)
            self.set_fixed_transfer_rate_flow(
                "active" + status,
                "detect" + status,
                "program_rate_detect")
            self.set_fixed_transfer_rate_flow(
                "active" + status,
                "missed" + status,
                "program_rate_missed")
            self.set_fixed_transfer_rate_flow(
                "detect" + status,
                "treatment_infect" + status,
                "program_rate_start_treatment")
            self.set_fixed_transfer_rate_flow(
                "missed" + status,
                "active" + status,
                "program_rate_restart_presenting")
            self.set_fixed_transfer_rate_flow(
                "missed" + status,
                "latent_late",
                "tb_rate_recover" + status)
            self.set_fixed_transfer_rate_flow(
                "treatment_infect" + status,
                "treatment_noninfect" + status,
                "program_rate_success_infect")
            self.set_fixed_transfer_rate_flow(
                "treatment_infect" + status,
                "active" + status,
                "program_rate_default_infect")
            self.set_fixed_transfer_rate_flow(
                "treatment_noninfect" + status,
                "active" + status,
                "program_rate_default_noninfect")
            self.set_fixed_transfer_rate_flow(
                "treatment_noninfect" + status,
                "susceptible_treated",
                "program_rate_success_noninfect")

        # death flows
        self.set_population_death_rate("demo_rate_death")

        for status in self.pulmonary_status:
            self.set_infection_death_rate_flow(
                "active" + status,
                "tb_demo_rate_death" + status)
            self.set_infection_death_rate_flow(
                "detect" + status,
                "tb_demo_rate_death" + status)
            self.set_infection_death_rate_flow(
                "treatment_infect" + status,
                "program_rate_death_infect")
            self.set_infection_death_rate_flow(
                "treatment_noninfect" + status,
                "program_rate_death_noninfect")

    def calculate_diagnostic_vars(self):

        rate_incidence = 0.0
        rate_infection = 0.0
        rate_notification = 0.0
        rate_missed = 0.0
        rate_death_ontreatment = 0.0
        rate_default = 0.0
        rate_success = 0.0
        for from_label, to_label, rate in self.fixed_transfer_rate_flows:
            if 'latent' in from_label and 'active' in to_label:
                val = self.compartments[from_label] * rate
                rate_incidence += val
            elif 'active' in from_label and 'detect' in to_label:
                val = self.compartments[from_label] * rate
                rate_notification += val
            elif 'active' in from_label and 'missed' in to_label:
                val = self.compartments[from_label] * rate
                rate_missed += val
            elif 'treatment' in from_label and 'death' in to_label:
                val = self.compartments[from_label] * rate
                rate_death_ontreatment += val
            elif 'treatment' in from_label and 'active' in to_label:
                val = self.compartments[from_label] * rate
                rate_default += val
            elif 'treatment' in from_label and 'susceptible_treated' in to_label:
                val = self.compartments[from_label] * rate
                rate_success += val

        # Main epidemiological indicators - note that denominator is not individuals
        self.vars["incidence"] = \
              rate_incidence \
            / self.vars["population"] * 1E5

        self.vars["notification"] = \
              rate_notification \
            / self.vars["population"] * 1E5

        self.vars["mortality"] = \
              self.vars["rate_infection_death"] \
            / self.vars["population"] * 1E5

        self.vars["prevalence"] = \
              self.vars["infectious_population"] \
            / self.vars["population"] * 1E5

        """ Better term may be failed diagnosis, but using missed for
        consistency with the compartment name for now"""
        self.vars["missed"] = \
              rate_missed \
            / self.vars["population"]

        self.vars["success"] = \
              rate_success \
            / self.vars["population"]

        self.vars["death_ontreatment"] = \
              rate_death_ontreatment \
            / self.vars["population"]

        self.vars["default"] = \
              rate_default \
            / self.vars["population"]




class SingleStrainStratifiedModel(BaseModel):
    """
    This model based on James' thesis
    """

    def __init__(self, input_parameters=None, input_compartments=None):

        BaseModel.__init__(self)

        if input_parameters is None:

            def get(param_set_name, param_name, prob=0.5):
                param_set = globals()[param_set_name]
                param = getattr(param_set, param_name)
                ppf = getattr(param, "ppf")
                return ppf(prob)

            input_parameters = {
                "demo_rate_birth": 20. / 1e3,
                "demo_rate_death": 1. / 65,
                "epi_proportion_cases_smearpos": 0.6,
                "epi_proportion_cases_smearneg": 0.2,
                "epi_proportion_cases_extrapul": 0.2,
                "tb_multiplier_force_smearpos": 1.,
                "tb_multiplier_force_smearneg":
                    get("default", "multiplier_force_smearneg"),
                "tb_multiplier_force_extrapul": 0.,
                "tb_n_contact":
                    get("default", "tb_n_contact"),
                "tb_proportion_early_progression":
                    get("default", "proportion_early_progression"),
                "tb_timeperiod_early_latent":
                    get("default", "timeperiod_early_latent"),
                "tb_rate_late_progression":
                    get("default", "rate_late_progression"),
                "tb_proportion_casefatality_untreated_smearpos":
                    get("default", "proportion_casefatality_active_untreated_smearpos"),
                "tb_proportion_casefatality_untreated_smearneg":
                    get("default", "proportion_casefatality_active_untreated_smearneg"),
                "tb_timeperiod_activeuntreated":
                    get("default", "timeperiod_activeuntreated"),
                "tb_multiplier_bcg_protection":
                    get("default", "multiplier_bcg_protection"),
                "program_prop_vac":
                    get("philippines", "bcg_coverage"),
                "program_prop_unvac":
                    1. - get("philippines", "bcg_coverage"),
                "program_proportion_detect":
                    get("philippines", "bcg_coverage"),
                "program_algorithm_sensitivity":
                    get("philippines", "algorithm_sensitivity"),
                "program_rate_start_treatment":
                    1. / get("philippines", "program_timeperiod_delayto_treatment"),
                "tb_timeperiod_treatment":
                    get("default", "timeperiod_treatment_ds"),
                "tb_timeperiod_infect_ontreatment":
                    get("default", "timeperiod_infect_ontreatment"),
                "program_proportion_default":
                    get("philippines", "proportion_default"),
                "program_proportion_death":
                    get("philippines", "proportion_death"),
                "program_rate_restart_presenting":
                    1. / get("philippines", "timeperiod_norepresentation")
            }

        if input_compartments is None:
            input_compartments = {
                "susceptible_fully": 1e6,
                "active": 3.
            }

        self.set_input(input_parameters, input_compartments)

    def set_input(self, input_parameters, input_compartments):

        compartment_list = [
            "susceptible_fully",
            "susceptible_vac",
            "susceptible_treated",
            "latent_early",
            "latent_late",
            "active",
            "detect",
            "missed",
            "treatment_infect",
            "treatment_noninfect"
        ]

        self.pulmonary_status = [
            "_smearpos",
            "_smearneg",
            "_extrapul"]

        for compartment in compartment_list:
            if compartment in input_compartments:
                if "susceptible" in compartment or "latent" in compartment:
                    self.set_compartment(compartment, input_compartments[compartment])
                else:
                    for status in self.pulmonary_status:
                        self.set_compartment(
                            compartment + status,
                            input_compartments[compartment] / 3.)
            else:
                if "susceptible" in compartment or "latent" in compartment:
                    self.set_compartment(compartment, 0.)
                else:
                    for status in self.pulmonary_status:
                        self.set_compartment(compartment + status, 0.)

        for parameter in input_parameters:
            self.set_param(parameter, input_parameters[parameter])

        self.set_param(
            "tb_rate_stabilise",
            (1 - self.params["tb_proportion_early_progression"])
              / self.params["tb_timeperiod_early_latent"])

        if "tb_proportion_casefatality_untreated_extrapul" not in input_parameters:
            self.set_param(
                "tb_proportion_casefatality_untreated_extrapul",
                input_parameters["tb_proportion_casefatality_untreated_smearneg"])

        self.set_param(
            "program_rate_detect",
            1. / self.params["tb_timeperiod_activeuntreated"]
               / (1. - self.params["program_proportion_detect"]))
        # Formula derived from CDR = (detection rate) / (detection rate and spontaneous resolution rates)

        self.set_param(
            "program_rate_missed",
            self.params["program_rate_detect"]
              * (1. - self.params["program_algorithm_sensitivity"])
              / self.params["program_algorithm_sensitivity"])
        # Formula derived from (algorithm sensitivity) = (detection rate) / (detection rate and miss rate)

        # Code to determines the treatment flow rates from the input parameters
        self.outcomes = ["_success", "_death", "_default"]
        self.nonsuccess_outcomes = self.outcomes[1:3]
        self.treatment_stages = ["_infect", "_noninfect"]
        self.set_param(
            "tb_timeperiod_noninfect_ontreatment",  # Find the non-infectious period
            self.params["tb_timeperiod_treatment"]
              - self.params["tb_timeperiod_infect_ontreatment"])
        for outcome in self.nonsuccess_outcomes:  # Find the proportion of deaths/defaults during infectious stage
            self.set_param(
                "program_proportion" + outcome + "_infect",
                1. - exp( log(1. - self.params["program_proportion" + outcome])
                            * self.params["tb_timeperiod_infect_ontreatment"]
                            / self.params["tb_timeperiod_treatment"]
                        )
            )
        for outcome in self.nonsuccess_outcomes:  # Find the proportion of deaths/defaults during non-infectious stage
            self.set_param(
                "program_proportion" + outcome + "_noninfect",
                self.params["program_proportion" + outcome]
                  - self.params["program_proportion" + outcome + "_infect"])
        for treatment_stage in self.treatment_stages:  # Find the success proportions
            self.set_param(
                "program_proportion_success" + treatment_stage,
                1. - self.params["program_proportion_default" + treatment_stage]
                   - self.params["program_proportion_death" + treatment_stage])
            for outcome in self.outcomes:  # Find the corresponding rates from the proportions
                self.set_param(
                    "program_rate" + outcome + treatment_stage,
                    1. / self.params["tb_timeperiod" + treatment_stage + "_ontreatment"]
                       * self.params["program_proportion" + outcome + treatment_stage])

        for status in self.pulmonary_status:
            self.set_param(
                "tb_rate_earlyprogress" + status,
                self.params["tb_proportion_early_progression"]
                  / self.params["tb_timeperiod_early_latent"]
                  * self.params["epi_proportion_cases" + status])
            self.set_param(
                "tb_rate_lateprogress" + status,
                self.params["tb_rate_late_progression"]
                * self.params["epi_proportion_cases" + status])
            self.set_param(
                "tb_rate_recover" + status,
                (1 - self.params["tb_proportion_casefatality_untreated" + status])
                  / self.params["tb_timeperiod_activeuntreated"])
            self.set_param(
                "tb_demo_rate_death" + status,
                self.params["tb_proportion_casefatality_untreated" + status]
                  / self.params["tb_timeperiod_activeuntreated"])

        self.infectious_tags = ["active", "missed", "detect", "treatment_infect"]

    def calculate_vars(self):
        self.vars["population"] = sum(self.compartments.values())

        self.vars["rate_birth"] = \
            self.params["demo_rate_birth"] * self.vars["population"]
        self.vars["births_unvac"] = \
            self.params["program_prop_unvac"] * self.vars["rate_birth"]
        self.vars["births_vac"] = \
            self.params["program_prop_vac"] * self.vars["rate_birth"]

        self.vars["infectious_population"] = 0.0
        for status in self.pulmonary_status:
            for label in self.labels:
                if status not in label:
                    continue
                if not label_intersects_tags(label, self.infectious_tags):
                    continue
                self.vars["infectious_population"] += \
                    self.params["tb_multiplier_force" + status] \
                       * self.compartments[label]

        self.vars["rate_force"] = \
            self.params["tb_n_contact"] \
              * self.vars["infectious_population"] \
              / self.vars["population"]

        self.vars["rate_force_weak"] = \
            self.params["tb_multiplier_bcg_protection"] \
              * self.vars["rate_force"]

    def set_flows(self):
        self.set_var_entry_rate_flow(
            "susceptible_fully", "births_unvac")
        self.set_var_entry_rate_flow(
            "susceptible_vac", "births_vac")

        self.set_var_transfer_rate_flow(
            "susceptible_fully", "latent_early", "rate_force")
        self.set_var_transfer_rate_flow(
            "susceptible_vac", "latent_early", "rate_force_weak")
        self.set_var_transfer_rate_flow(
            "susceptible_treated", "latent_early", "rate_force_weak")
        self.set_var_transfer_rate_flow(
            "latent_late", "latent_early", "rate_force_weak")

        self.set_fixed_transfer_rate_flow(
            "latent_early", "latent_late", "tb_rate_stabilise")

        for status in self.pulmonary_status:
            self.set_fixed_transfer_rate_flow(
                "latent_early",
                "active" + status,
                "tb_rate_earlyprogress" + status)
            self.set_fixed_transfer_rate_flow(
                "latent_late",
                "active" + status,
                "tb_rate_lateprogress" + status)
            self.set_fixed_transfer_rate_flow(
                "active" + status,
                "latent_late",
                "tb_rate_recover" + status)
            self.set_fixed_transfer_rate_flow(
                "active" + status,
                "detect" + status,
                "program_rate_detect")
            self.set_fixed_transfer_rate_flow(
                "active" + status,
                "missed" + status,
                "program_rate_missed")
            self.set_fixed_transfer_rate_flow(
                "detect" + status,
                "treatment_infect" + status,
                "program_rate_start_treatment")
            self.set_fixed_transfer_rate_flow(
                "missed" + status,
                "active" + status,
                "program_rate_restart_presenting")
            self.set_fixed_transfer_rate_flow(
                "missed" + status,
                "latent_late",
                "tb_rate_recover" + status)
            self.set_fixed_transfer_rate_flow(
                "treatment_infect" + status,
                "treatment_noninfect" + status,
                "program_rate_success_infect")
            self.set_fixed_transfer_rate_flow(
                "treatment_infect" + status,
                "active" + status,
                "program_rate_default_infect")
            self.set_fixed_transfer_rate_flow(
                "treatment_noninfect" + status,
                "active" + status,
                "program_rate_default_noninfect")
            self.set_fixed_transfer_rate_flow(
                "treatment_noninfect" + status,
                "susceptible_treated",
                "program_rate_success_noninfect")

        # death flows
        self.set_population_death_rate("demo_rate_death")

        for status in self.pulmonary_status:
            self.set_infection_death_rate_flow(
                "active" + status,
                "tb_demo_rate_death" + status)
            self.set_infection_death_rate_flow(
                "detect" + status,
                "tb_demo_rate_death" + status)
            self.set_infection_death_rate_flow(
                "treatment_infect" + status,
                "program_rate_death_infect")
            self.set_infection_death_rate_flow(
                "treatment_noninfect" + status,
                "program_rate_death_noninfect")

    def calculate_diagnostic_vars(self):

        rate_incidence = 0.0
        rate_infection = 0.0
        rate_notification = 0.0
        rate_missed = 0.0
        rate_death_ontreatment = 0.0
        rate_default = 0.0
        rate_success = 0.0
        for from_label, to_label, rate in self.fixed_transfer_rate_flows:
            if 'latent' in from_label and 'active' in to_label:
                val = self.compartments[from_label] * rate
                rate_incidence += val
            elif 'susceptible' in from_label and 'latent' in to_label:
                val = self.compartments[from_label] * rate
                rate_infection += val
            elif 'active' in from_label and 'detect' in to_label:
                val = self.compartments[from_label] * rate
                rate_notification += val
            elif 'active' in from_label and 'missed' in to_label:
                val = self.compartments[from_label] * rate
                rate_missed += val
            elif 'treatment' in from_label and 'death' in to_label:
                val = self.compartments[from_label] * rate
                rate_death_ontreatment += val
            elif 'treatment' in from_label and 'active' in to_label:
                val = self.compartments[from_label] * rate
                rate_default += val
            elif 'treatment' in from_label and 'susceptible_treated' in to_label:
                val = self.compartments[from_label] * rate
                rate_success += val

        # Main epidemiological indicators - note that denominator is not individuals
        self.vars["incidence"] = \
              rate_incidence \
            / self.vars["population"] * 1E5

        self.vars["notification"] = \
              rate_notification \
            / self.vars["population"] * 1E5

        self.vars["mortality"] = \
              self.vars["rate_infection_death"] \
            / self.vars["population"] * 1E5

        self.vars["prevalence"] = \
              self.vars["infectious_population"] \
            / self.vars["population"] * 1E5

        """ More commonly termed "annual risk of infection", but really a rate
        and annual is implicit"""
        self.vars["infection"] = \
              rate_infection \
            / self.vars["population"]

        """ Better term may be failed diagnosis, but using missed for
        consistency with the compartment name for now"""
        self.vars["missed"] = \
              rate_missed \
            / self.vars["population"]

        self.vars["death_ontreatment"] = \
              rate_death_ontreatment \
            / self.vars["population"]

        self.vars["default"] = \
              rate_default \
            / self.vars["population"]<|MERGE_RESOLUTION|>--- conflicted
+++ resolved
@@ -219,7 +219,6 @@
 
         self.calculate_diagnostics()
 
-<<<<<<< HEAD
     def calculate_diagnostic_vars(self):
         """
         Calculate diagnostic vars that can depend on self.flows as
@@ -227,9 +226,6 @@
         """
         pass
 
-=======
-        
->>>>>>> e2431c3d
     def calculate_diagnostics(self):
         self.population_soln = {}
         for label in self.labels:
