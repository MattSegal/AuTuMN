--- conflicted
+++ resolved
@@ -553,7 +553,6 @@
                     upper_bound = 1E7
 
                 # Calculate the scaling function
-<<<<<<< HEAD
                 if 'econ' not in param:
                     self.set_scaleup_fn(param,
                                         scale_up_function(self.scaleup_data[param].keys(),
@@ -564,18 +563,6 @@
                                                           bound_up=upper_bound,
                                                           intervention_end=scenario,
                                                           intervention_start_date=self.params['scenario_start_time']))
-=======
-
-                self.set_scaleup_fn(param,
-                                    scale_up_function(self.scaleup_data[param].keys(),
-                                                        self.scaleup_data[param].values(),
-                                                        self.data['model_constants']['fitting_method'],
-                                                        smoothness,
-                                                        bound_low=0.,
-                                                        bound_up=upper_bound,
-                                                        intervention_end=scenario,
-                                                        intervention_start_date=self.params['scenario_start_time']))
->>>>>>> 0fffc186
 
             # If no is selected in the time variant column
             elif time_variant == 'no':
